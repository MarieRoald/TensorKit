import numpy as np
from collections.abc import Iterable
from scipy.io import loadmat
import matplotlib.pyplot as plt
import base
import utils
from log import Logger

from scipy import optimize
from scipy.linalg import solve_triangular
import itertools


"""
TODO:
- Nonnegative alternative to svd init
- Random init within bounds
- Function to generate random mask that takes amount of missing data as input
- Maybe svdinit of cp_wopt should imputate missing values with mean?
- 
"""


def _initialize_factors_random(shape, rank):
    """Random initialization of factor matrices"""
    factors = [np.random.randn(s, rank) for s in shape]
    return factors


def _initialize_factors_svd(X, rank):
    """SVD based initialization of factor matrices"""
    n_modes = len(X.shape)
    factors = []
    if rank > min(X.shape):
        raise ValueError(
            f"SVD initialisation does not work when rank is larger than the smallest dimension of X.\
                          (rank:{rank}, dimensions: {X.shape})"
        )
    for i in range(n_modes):
        u, s, vh = np.linalg.svd(base.unfold(X, i))

        factors.append(u[:, :rank])
    return factors

def initialize_factors(X, rank, method="random"):
    if method == "random":
        factors = _initialize_factors_random(X.shape, rank)
        weights = np.ones(rank)

    elif method == "svd":
        factors = _initialize_factors_svd(X, rank)
        weights = np.ones(rank)

    else:
        if not isinstance(method, Iterable):
            raise ValueError('method must be either a string or a list of numpy arrays')
        for factor in method:
            if not isinstance(factor, np.ndarray):
                raise ValueError('method must be either a string or a list of numpy arrays')
            factors, norms= utils.normalize_factors(method)
            weights = np.array(norms).squeeze().prod(0)

    return [utils.normalize_factor(f)[0] for f in factors], weights


def _compute_V(factors, skip_mode):
    """Compute left hand side of least squares problem."""
    rank = factors[0].shape[1]

    V = np.ones((rank, rank))
    for i, factor in enumerate(factors):
        if i == skip_mode:
            continue
        V *= factor.T @ factor
    return V


def compute_V(factors, skip_mode):
    """Compute left hand side of least squares problem."""
    rank = factors[0].shape[1]

    V = np.ones((rank, rank))
    for i, factor in enumerate(factors):
        if i == skip_mode:
            continue
        V *= factor.T @ factor
    return V


def update_als_factor(X, factors, mode):
    """Solve least squares problem to get factor for one mode."""
    V = _compute_V(factors, mode)

    # Solve least squares problem
    #_rhs = (base.unfold(X, mode) @ base.khatri_rao(*tuple(factors), skip=mode)).T
    _rhs = base.matrix_khatri_rao_product(X, factors, mode).T
    #new_factor, res, rank, s = np.linalg.lstsq(V.T, rhs)
    #new_factor = new_factor.T

    Q, R = np.linalg.qr(V.T)
    new_factor = solve_triangular(R, Q.T @ _rhs).T

    #new_factor = (np.linalg.pinv(V)@_rhs).T

    return utils.normalize_factor(new_factor)


def update_als_factors(X, factors, weights):
    """Updates factors with alternating least squares."""
    num_axes = len(X.shape)
    for axis in range(num_axes):
        factors[axis], weights = update_als_factor(X, factors, axis)

    return factors, weights


def _check_convergence(iteration, X, pred, f_prev, verbose):
    # TODO: better name and docstring
    MSE = np.mean((pred - X) ** 2)
    f = np.linalg.norm(X - pred)

    REL_FUNCTION_ERROR = (f_prev - f) / f_prev

    if verbose:
        print(
            f"{iteration}: The MSE is {MSE:4f}, f is {f:4f}, improvement is {REL_FUNCTION_ERROR:4f}"
        )
    return REL_FUNCTION_ERROR, f


def cp_als(X, rank, max_its=1000, convergence_th=1e-10, init="random", logger=None, verbose=True):
    """Compute cp decompositioinit_schemen with alternating least squares."""

    X_norm = np.sqrt(np.sum(X ** 2))
    num_axes = len(X.shape)

    factors, weights = initialize_factors(X, rank, method=init)

    pred = base.ktensor(*tuple(factors), weights=weights.prod(axis=0))
    f_prev = np.linalg.norm(X - pred)
    REL_FUNCTION_CHANGE = np.inf

    for it in range(max_its):
        if abs(REL_FUNCTION_CHANGE) < convergence_th:
            break

        factors, weights = update_als_factors(X, factors, weights)

        pred = base.ktensor(*tuple(factors), weights=weights)
        REL_FUNCTION_CHANGE, f_prev = _check_convergence(it, X, pred, f_prev, verbose)

        if logger is not None:
            factors_ = [f*weights**(1/len(factors)) for f in factors]
            logger.log(factors_)

    return factors, weights.prod(axis=0)


def cp_loss(factors, tensor):
    """Loss function for a CP (CANDECOMP/PARAFAC) model.

    Loss(X) = ||X - [[F_0, F_1, ..., F_k]]||^2

    Parameters:
    -----------
    factor: list of np.ndarray
        List containing factor matrices for a CP model.
    tensor: np.ndarray
        Tensor we are attempting to model with CP.

    Returns:
    --------
    float:
        Loss value
    """
    reconstructed_tensor = base.ktensor(*factors)
    return 0.5 * np.linalg.norm(tensor - reconstructed_tensor) ** 2


def cp_weighted_loss(factors, tensor, W):
    weighted_tensor = W * tensor

    reconstructed_tensor = base.ktensor(*factors)
    weighted_reconstructed_tensor = W * reconstructed_tensor

    return 0.5 * np.linalg.norm(weighted_tensor - weighted_reconstructed_tensor) ** 2


def cp_weighted_grad(factors, X, W):
    Y = W * X

    reconstructed_tensor = base.ktensor(*factors)
    Z = W * reconstructed_tensor

    grads = []
    for mode in range(len(factors)):
        grads.append(base.matrix_khatri_rao_product(Z - Y, factors, mode))
        # grads.append((base.unfold(Z, n=mode) - base.unfold(Y, n=mode))
        #              @ base.khatri_rao(*tuple(factors), skip=mode))
    return grads


def _cp_weighted_grad_scipy(A, *args):
    rank, sizes, X, W = args
    n_modes = len(sizes)

    factors = base.unflatten_factors(A, rank, sizes)
    grad = cp_weighted_grad(factors, X, W)
    return base.flatten_factors(grad)


def _cp_weighted_loss_scipy(A, *args):
    rank, sizes, X, W = args
    factors = base.unflatten_factors(A, rank, sizes)
    return cp_weighted_loss(factors, X, W)


def cp_grad(factors, X):
    """Gradients for CP loss."""
    grad_A = []
    for mode in range(len(factors)):
        grad_A.append(
            -base.matrix_khatri_rao_product(X, factors, mode)
            + factors[mode] @ compute_V(factors, mode)
        )
    return grad_A


def _cp_loss_scipy(A, *args):
    """The CP loss for scipy.optimize.minimize

    from scipy documentation:
    scipy.optimize.minimize takes an objective function fun(x, *args)
    where x is an 1-D array with shape (n,) and args is a tuple of the 
    fixed parameters needed to completely specify the function.

    Parameters:
    -----------
    A: np.ndarray 
        1D array of shape (n,) containing the parameters to minimize over.
    *args: tuple
        The fixed parameters needed to completely specify the function.
    """
    rank, sizes, X = args
    factors = base.unflatten_factors(A, rank, sizes)
    return cp_loss(factors, X)


def _cp_grad_scipy(A, *args):
    """

    """
    rank, sizes, X = args
    n_modes = len(sizes)

    factors = base.unflatten_factors(A, rank, sizes)
    grad = cp_grad(factors, X)
    return base.flatten_factors(grad)


def cp_opt(
    X,
    rank,
    method="cg",
    max_its=1000,
    lower_bounds=None,
    upper_bounds=None,
    gtol=1e-10,
    init="random",
    logger=None,
):
    sizes = X.shape
<<<<<<< HEAD

=======
>>>>>>> e80e632f
    gtol = gtol*np.prod(sizes)
    options = {"maxiter": max_its, "gtol": gtol}

    args = (rank, sizes, X)

    # logger = Logger(args=args, loss=_cp_loss_scipy, grad=_cp_grad_scipy)
    callback = None
    if logger is not None:
        callback = logger.log

    initial_factors, weights = initialize_factors(X, rank, method=init)
    initial_factors = [initial_factor*weights**(1/len(sizes)) for i, initial_factor in enumerate(initial_factors)]
    initial_factors_flattened = base.flatten_factors(initial_factors)
    
    bounds = create_bounds(lower_bounds, upper_bounds, sizes, rank)

    result = optimize.minimize(
        fun=_cp_loss_scipy,
        method=method,
        x0=initial_factors_flattened,
        jac=_cp_grad_scipy,
        bounds=bounds,
        args=args,
        options=options,
        callback=callback,
    )

    factors = base.unflatten_factors(result.x, rank, sizes)
    return factors, result, initial_factors


def create_bounds(lower_bounds, upper_bounds, sizes, rank):

    if (lower_bounds is None) and (upper_bounds is None):
        return None

    if lower_bounds is None:
        lower_bounds = -np.inf
    if upper_bounds is None:
        upper_bounds = np.inf

    lower_bounds = _create_bounds(lower_bounds, sizes, rank)
    upper_bounds = _create_bounds(upper_bounds, sizes, rank)

    return _bounds_scipy(lower_bounds, upper_bounds)


def _create_bounds(bounds, sizes, rank):

    if _isiterable(bounds) == False:
        if bounds is None:
            bounds = np.inf
        bounds = [bounds] * len(sizes)
    # TODO: assert bounds length = sizes length?
    full_bounds = []

    for size, bound in zip(sizes, bounds):
        full_bounds.append(np.full((size, rank), fill_value=bound))

    return full_bounds


def _bounds_scipy(lower_bounds, upper_bounds):
    upper = base.flatten_factors(upper_bounds)
    lower = base.flatten_factors(lower_bounds)

    # return list(zip(lower,upper))
    return optimize.Bounds(lb=lower, ub=upper)


def _isiterable(var):
    try:
        iter(var)
    except TypeError:
        return False
    else:
        return True


def cp_wopt(X, W, rank, method="cg", max_its=1000, gtol=1e-10, init="random"):
    sizes = X.shape
    options = {"maxiter": max_its, "gtol": gtol}

    args = (rank, sizes, X, W)

    initial_factors, _ = initialize_factors(X, rank, method=init)
    initial_factors_flattened = base.flatten_factors(initial_factors)

    logger = Logger(
        args=args, loss=_cp_weighted_loss_scipy, grad=_cp_weighted_grad_scipy
    )

    result = optimize.minimize(
        fun=_cp_weighted_loss_scipy,
        method=method,
        x0=initial_factors_flattened,
        jac=_cp_weighted_grad_scipy,
        args=args,
        options=options,
        callback=logger.log,
    )

    factors = base.unflatten_factors(result.x, rank, sizes)

    return factors, result, initial_factors, logger


if __name__ == "__main__":
    X = loadmat("datasets/aminoacids.mat")["X"][0][0]["data"]
    X = X / np.linalg.norm(X)
    factors, weights = cp_als(X, 3, convergence_th=1e-5)

    fig, axes = plt.subplots(3, 1, figsize=(18, 12))
    for i in range(3):
        axes[i].plot(factors[i])
    plt.show()

    """
    data = loadmat('datasets/toydata.mat')
    A = np.array(data["A"])
    B = np.array(data["B"])
    X1 = A@(np.array([[1,0],[0,1]])@B.T)
    X2 = A@(np.array([[3,0],[0,2]])@B.T)
    XX = np.stack([X1,X2],2)

    factors, weights = cp_als(XX, 2, convergence_th=1e-15)

    fig, axes  = plt.subplots(2,2,figsize=(14,7))
    axes[0,0].plot(A)
    axes[0,1].plot(B)

    axes[0,0].set_title("A")
    axes[0,1].set_title("B")
    axes[0,0].legend(["$a_1$", "$a_2$"])
    axes[0,1].legend(["$b_1$", "$b_2$"])

    axes[1,0].plot(np.array([[1,-1]])*factors[0]/np.linalg.norm(factors[0], axis=0, keepdims=True))
    axes[1,1].plot(np.array([[-1,1]])*factors[1]/np.linalg.norm(factors[1], axis=0, keepdims=True)) 

    axes[1,0].set_title("Recovered A")
    axes[1,1].set_title("Recovered B")
    axes[1,0].legend(["$a_1$", "$a_2$"])
    axes[1,1].legend(["$b_1$", "$b_2$"])
    plt.show()
    """<|MERGE_RESOLUTION|>--- conflicted
+++ resolved
@@ -270,10 +270,6 @@
     logger=None,
 ):
     sizes = X.shape
-<<<<<<< HEAD
-
-=======
->>>>>>> e80e632f
     gtol = gtol*np.prod(sizes)
     options = {"maxiter": max_its, "gtol": gtol}
 
