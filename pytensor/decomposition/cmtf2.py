--- conflicted
+++ resolved
@@ -238,12 +238,6 @@
     def _update_als_factors(self):
         """Updates factors with alternating least squares.
         """
-<<<<<<< HEAD
-=======
-        #print('pre_norm', self.loss)
-        #self.decomposition.normalize_components()
-        #print('post_norm', self.loss)
->>>>>>> c1ab7b94
         num_modes = len(self.X.shape) # TODO: Should this be cashed?
         for mode in range(num_modes):
             if self.non_negativity_constraints[mode]:
